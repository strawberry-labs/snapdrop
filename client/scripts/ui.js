--- conflicted
+++ resolved
@@ -237,11 +237,7 @@
         this.show();
 
         if (window.isDownloadSupported) return;
-<<<<<<< HEAD
-        $a.target = "_blank"; // fallback
-=======
         // $a.target = "_blank"; // fallback
->>>>>>> 29a755c5
     }
 
     _formatFileSize(bytes) {
