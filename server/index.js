const parser = require('ua-parser-js');

class SnapdropServer {

    constructor(port) {
        const WebSocket = require('ws');
        this._wss = new WebSocket.Server({ port: port });
        this._wss.on('connection', (socket, request) => this._onConnection(new Peer(socket, request)));
        this._wss.on('headers', (headers, response) => this._onHeaders(headers, response));

        this._rooms = {};

        console.log('Snapdrop is running on port', port);
    }

    _onConnection(peer) {
        this._joinRoom(peer);
        peer.socket.on('message', message => this._onMessage(peer, message));
        this._keepAlive(peer);
    }

    _onHeaders(headers, response) {
        if (response.headers.cookie && response.headers.cookie.indexOf('peerid=') > -1) return;
        response.peerId = Peer.uuid();
        headers.push('Set-Cookie: peerid=' + response.peerId);
    }

    _onMessage(sender, message) {
        message = JSON.parse(message);

        switch (message.type) {
            case 'disconnect':
                this._leaveRoom(sender);
                break;
            case 'pong':
                sender.lastBeat = Date.now();
                break;
        }

        // relay message to recipient
        if (message.to && this._rooms[sender.ip]) {
            const recipientId = message.to; // TODO: sanitize
            const recipient = this._rooms[sender.ip][recipientId];
            delete message.to;
            // add sender id
            message.sender = sender.id;
            this._send(recipient, message);
            return;
        }
    }

    _joinRoom(peer) {
        // if room doesn't exist, create it
        if (!this._rooms[peer.ip]) {
            this._rooms[peer.ip] = {};
        }

        // notify all other peers
        for (const otherPeerId in this._rooms[peer.ip]) {
            const otherPeer = this._rooms[peer.ip][otherPeerId];
            this._send(otherPeer, {
                type: 'peer-joined',
                peer: peer.getInfo()
            });
        }

        // notify peer about the other peers
        const otherPeers = [];
        for (const otherPeerId in this._rooms[peer.ip]) {
            otherPeers.push(this._rooms[peer.ip][otherPeerId].getInfo());
        }

        this._send(peer, {
            type: 'peers',
            peers: otherPeers
        });

        // add peer to room
        this._rooms[peer.ip][peer.id] = peer;
    }

    _leaveRoom(peer) {
        if (!this._rooms[peer.ip] || !this._rooms[peer.ip][peer.id]) return;
        this._cancelKeepAlive(this._rooms[peer.ip][peer.id]);

        // delete the peer
        delete this._rooms[peer.ip][peer.id];

        peer.socket.terminate();
        //if room is empty, delete the room
        if (!Object.keys(this._rooms[peer.ip]).length) {
            delete this._rooms[peer.ip];
        } else {
            // notify all other peers
            for (const otherPeerId in this._rooms[peer.ip]) {
                const otherPeer = this._rooms[peer.ip][otherPeerId];
                this._send(otherPeer, { type: 'peer-left', peerId: peer.id });
            }
        }
    }

    _send(peer, message) {
        if (!peer) return console.error('undefined peer');
        if (this._wss.readyState !== this._wss.OPEN) return console.error('Socket is closed');
        message = JSON.stringify(message);
<<<<<<< HEAD
        peer.socket.send(message, error => console.log(error));
=======
        peer.socket.send(message, error => error ? console.log(error): '');
>>>>>>> 29a755c5
    }

    _keepAlive(peer) {
        this._cancelKeepAlive(peer);
        var timeout = 10000;
        if (!peer.lastBeat) {
            peer.lastBeat = Date.now();
        }
        if (Date.now() - peer.lastBeat > 2 * timeout) {
            this._leaveRoom(peer);
            return;
        }

        this._send(peer, { type: 'ping' });

        peer.timerId = setTimeout(() => this._keepAlive(peer), timeout);
    }

    _cancelKeepAlive(peer) {
        if (peer && peer.timerId) {
            clearTimeout(peer.timerId);
        }
    }
}



class Peer {

    constructor(socket, request) {
        // set socket
        this.socket = socket;


        // set remote ip
        this._setIP(request);

        // set peer id
        this._setPeerId(request)
        // is WebRTC supported ?
        this.rtcSupported = request.url.indexOf('webrtc') > -1;
        // set name 
        this._setName(request);
        // for keepalive
        this.timerId = 0;
        this.lastBeat = Date.now();
    }

    _setIP(request) {
        if (request.headers['x-forwarded-for']) {
            this.ip = request.headers['x-forwarded-for'].split(/\s*,\s*/)[0];
        } else {
            this.ip = request.connection.remoteAddress;
        }
    }

    _setPeerId(request) {
        if (request.peerId) {
            this.id = request.peerId;
        } else {
            this.id = request.headers.cookie.replace('peerid=', '');
        }
    }

    toString() {
        return `<Peer id=${this.id} ip=${this.ip} rtcSupported=${this.rtcSupported}>`
    }

    _setName(req) {
        var ua = parser(req.headers['user-agent']);
        this.name = {
            model: ua.device.model,
            os: ua.os.name,
            browser: ua.browser.name,
            type: ua.device.type
        };
    }

    getInfo() {
        return {
            id: this.id,
            name: this.name,
            rtcSupported: this.rtcSupported
        }
    }

    // return uuid of form xxxxxxxx-xxxx-4xxx-yxxx-xxxxxxxxxxxx
    static uuid() {
        let uuid = '',
            ii;
        for (ii = 0; ii < 32; ii += 1) {
            switch (ii) {
                case 8:
                case 20:
                    uuid += '-';
                    uuid += (Math.random() * 16 | 0).toString(16);
                    break;
                case 12:
                    uuid += '-';
                    uuid += '4';
                    break;
                case 16:
                    uuid += '-';
                    uuid += (Math.random() * 4 | 8).toString(16);
                    break;
                default:
                    uuid += (Math.random() * 16 | 0).toString(16);
            }
        }
        return uuid;
    };
}

const server = new SnapdropServer(process.env.PORT || 3000);<|MERGE_RESOLUTION|>--- conflicted
+++ resolved
@@ -103,11 +103,7 @@
         if (!peer) return console.error('undefined peer');
         if (this._wss.readyState !== this._wss.OPEN) return console.error('Socket is closed');
         message = JSON.stringify(message);
-<<<<<<< HEAD
-        peer.socket.send(message, error => console.log(error));
-=======
         peer.socket.send(message, error => error ? console.log(error): '');
->>>>>>> 29a755c5
     }
 
     _keepAlive(peer) {
